--- conflicted
+++ resolved
@@ -26,12 +26,6 @@
 	uv build
 
 check: dev
-<<<<<<< HEAD
-	uv run ruff check src/ tests/ || true
-	uv run ruff format --check src/ tests/ || true
-	uv run mypy src/ --ignore-missing-imports || true
-	uv run pytest tests/ -vv || true
-=======
 	@echo "Running code quality checks..."
 	@echo "Linting with ruff..."
 	uv run ruff check src/ tests/ --output-format=github
@@ -53,5 +47,4 @@
 	uv run mypy src/tetra_rp --show-error-codes --pretty
 	uv pip install bandit[toml] --quiet
 	uv run bandit -r src/ -ll -x "**/tests/**"
-	uv run pytest tests/
->>>>>>> 06f05d1b
+	uv run pytest tests/