--- conflicted
+++ resolved
@@ -21,13 +21,10 @@
     "cloudpickle>=3.1.1",
     "runpod",
     "python-dotenv>=1.0.0",
-<<<<<<< HEAD
+    "pydantic>=2.0.0",
     "rich>=14.0.0",
     "typer>=0.12.0",
     "questionary>=2.0.0",
-=======
-    "pydantic>=2.0.0",
->>>>>>> 759f9962
 ]
 
 [dependency-groups]
