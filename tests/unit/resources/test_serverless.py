--- conflicted
+++ resolved
@@ -496,12 +496,7 @@
 
         # Should return new instance with deployment data
         assert result.id == "endpoint-123"
-<<<<<<< HEAD
-        # The returned object gets the name from the API response, which gets processed again
-        # result is a DeployableResource, so we need to cast it
-=======
         # Validator is now idempotent - only adds "-fb" once, not twice
->>>>>>> ee5793c3
         assert hasattr(result, "name") and result.name == "test-serverless-fb"
         # Verify locations was set from datacenter
         assert hasattr(result, "locations") and result.locations == "EU-RO-1"
