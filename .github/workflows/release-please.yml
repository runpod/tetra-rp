--- conflicted
+++ resolved
@@ -2,6 +2,7 @@
 
 on:
   push:
+    branches: [main]
     branches: [main]
   workflow_dispatch:
     inputs:
@@ -12,9 +13,21 @@
         type: boolean
       skip_tests:
         description: 'Skip tests (emergency only)'
+        description: 'Force PyPI publishing (emergency override)'
         required: false
         default: false
         type: boolean
+      skip_tests:
+        description: 'Skip tests (emergency only)'
+        required: false
+        default: false
+        default: false
+        type: boolean
+
+# Prevent concurrent releases
+concurrency:
+  group: release-${{ github.ref }}
+  cancel-in-progress: false
 
 # Prevent concurrent releases
 concurrency:
@@ -28,7 +41,6 @@
   id-token: write     # Required for PyPI OIDC
   actions: read       # Required for security scanning
   security-events: write  # Required for SARIF uploads
-<<<<<<< HEAD
 
 env:
   PYTHON_VERSION: '3.11'
@@ -47,171 +59,10 @@
   # Release orchestration
   release-please:
     name: Release Orchestration
+    name: Release Orchestration
     runs-on: ubuntu-latest
     needs: [quality-gates]
     if: always() && (needs.quality-gates.result == 'success' || inputs.skip_tests)
-=======
-
-env:
-  PYTHON_VERSION: '3.11'
-  UV_CACHE_DIR: ~/.cache/uv
-
-jobs:
-  # ====================================================
-  # QUALITY GATES - Comprehensive testing and validation
-  # ====================================================
-  quality-gates:
-    name: Quality Gates
-    runs-on: ubuntu-latest
-    if: ${{ !inputs.skip_tests }}
-    strategy:
-      fail-fast: false
-      matrix:
-        python-version: ['3.9', '3.10', '3.11', '3.12', '3.13']
-    timeout-minutes: 15
-    
-    steps:
-      - name: Checkout code
-        uses: actions/checkout@v4
-        with:
-          fetch-depth: 0  # Full history for better release-please analysis
-
-      - name: Set up Python ${{ matrix.python-version }}
-        uses: actions/setup-python@v5
-        with:
-          python-version: ${{ matrix.python-version }}
-
-      - name: Install uv
-        uses: astral-sh/setup-uv@v2
-        with:
-          enable-cache: true
-          cache-dependency-glob: "pyproject.toml"
-
-      - name: Install dependencies
-        run: |
-          uv sync --all-groups --frozen
-          
-      - name: Code quality - Linting and formatting
-        run: |
-          echo "::group::Ruff linting"
-          uv run ruff check src/ tests/ --output-format=github
-          echo "::endgroup::"
-          
-          echo "::group::Ruff formatting"
-          uv run ruff format --check src/ tests/
-          echo "::endgroup::"
-
-      - name: Type checking
-        run: |
-          echo "::group::MyPy type checking"
-          uv run mypy src/tetra_rp --show-error-codes --pretty
-          echo "::endgroup::"
-
-      - name: Test suite
-        run: |
-          echo "::group::Running test suite"
-          uv run pytest tests/ \
-            --junitxml=pytest-results.xml \
-            -v
-          echo "::endgroup::"
-
-      # TODO: Enable when coverage is needed
-      # - name: Test suite with coverage
-      #   run: |
-      #     echo "::group::Running test suite"
-      #     uv run pytest tests/ \
-      #       --cov=src/tetra_rp \
-      #       --cov-report=term-missing \
-      #       --cov-report=xml \
-      #       --cov-report=html \
-      #       --cov-fail-under=85 \
-      #       --junitxml=pytest-results.xml \
-      #       -v
-      #     echo "::endgroup::"
-
-      # TODO: Enable when coverage is needed
-      # - name: Upload coverage to Codecov
-      #   uses: codecov/codecov-action@v4
-      #   if: matrix.python-version == '3.11'
-      #   with:
-      #     file: ./coverage.xml
-      #     flags: unittests
-      #     name: codecov-umbrella
-
-      - name: Upload test results
-        uses: actions/upload-artifact@v4
-        if: always()
-        with:
-          name: test-results-${{ matrix.python-version }}
-          path: |
-            pytest-results.xml
-            safety-report.json
-            # coverage.xml
-            # htmlcov/
-
-  # ==============================================
-  # SECURITY SCANNING - Advanced security analysis
-  # ==============================================
-  security-scan:
-    name: Security Scan
-    runs-on: ubuntu-latest
-    if: ${{ !inputs.skip_tests }}
-    timeout-minutes: 10
-    
-    steps:
-      - name: Checkout code
-        uses: actions/checkout@v4
-
-      - name: Run CodeQL Analysis
-        uses: github/codeql-action/init@v3
-        with:
-          languages: python
-
-      - name: Perform CodeQL Analysis
-        uses: github/codeql-action/analyze@v3
-        with:
-          category: "/language:python"
-
-      - name: Set up Python
-        uses: actions/setup-python@v5
-        with:
-          python-version: ${{ env.PYTHON_VERSION }}
-
-      - name: Install uv
-        uses: astral-sh/setup-uv@v2
-        with:
-          enable-cache: true
-
-      - name: Security - Bandit static analysis
-        run: |
-          uv pip install bandit[toml]
-          uv run bandit -r src/ -f sarif -o bandit-report.sarif
-          uv run bandit -r src/ -f json -o bandit-report.json
-
-      - name: Upload SARIF results
-        uses: github/codeql-action/upload-sarif@v3
-        if: always()
-        with:
-          sarif_file: bandit-report.sarif
-
-      - name: Upload security artifacts
-        uses: actions/upload-artifact@v4
-        if: always()
-        with:
-          name: security-reports
-          path: |
-            bandit-report.sarif
-            bandit-report.json
-
-  # =========================================================
-  # RELEASE ORCHESTRATION - Modern release-please integration
-  # =========================================================
-  release-please:
-    name: Release Orchestration
-    runs-on: ubuntu-latest
-    needs: [quality-gates, security-scan]
-    if: always() && (needs.quality-gates.result == 'success' || inputs.skip_tests) && (needs.security-scan.result == 'success' || inputs.skip_tests)
->>>>>>> 51968721
     timeout-minutes: 5
     
     outputs:
@@ -220,6 +71,9 @@
       version: ${{ steps.release.outputs.version }}
       pr_number: ${{ steps.release.outputs.pr_number }}
       
+      version: ${{ steps.release.outputs.version }}
+      pr_number: ${{ steps.release.outputs.pr_number }}
+      
     steps:
       - name: Checkout code
         uses: actions/checkout@v4
@@ -229,11 +83,21 @@
 
       - name: Run Release Please
         uses: googleapis/release-please-action@v4
+      - name: Checkout code
+        uses: actions/checkout@v4
+        with:
+          # Use default token - release-please will handle PR creation
+          token: ${{ secrets.GITHUB_TOKEN }}
+
+      - name: Run Release Please
+        uses: googleapis/release-please-action@v4
         id: release
         with:
           config-file: .release-please-config.json
           manifest-file: .release-please-manifest.json
           token: ${{ secrets.GITHUB_TOKEN }}
+
+      - name: Debug - Release outputs
 
       - name: Debug - Release outputs
         run: |
@@ -257,11 +121,7 @@
             const prNumber = ${{ steps.release.outputs.pr_number }};
             const comment = `**Release Pipeline Status**
             
-<<<<<<< HEAD
             ✅ Quality gates passed (identical to PR checks)
-=======
-            ✅ Quality gates passed
->>>>>>> 51968721
             ✅ Security scanning completed
             Ready for release when merged
             
@@ -280,13 +140,7 @@
               body: comment
             });
 
-<<<<<<< HEAD
   # PyPI publishing
-=======
-  # =====================================================================
-  # PYPI PUBLISHING - Production deployment with comprehensive validation
-  # =====================================================================
->>>>>>> 51968721
   pypi-publish:
     name: PyPI Publication
     runs-on: ubuntu-latest
@@ -313,11 +167,7 @@
           enable-cache: true
 
       - name: Install dependencies
-<<<<<<< HEAD
         run: uv sync --all-groups
-=======
-        run: uv sync --all-groups --frozen
->>>>>>> 51968721
 
       - name: Pre-publish validation
         run: |
@@ -334,7 +184,6 @@
           echo "::group::Build artifacts"
           ls -la dist/
           echo "::endgroup::"
-<<<<<<< HEAD
 
       - name: Verify package integrity
         run: |
@@ -352,25 +201,6 @@
           inputs: ./dist/*.tar.gz ./dist/*.whl
           upload-signing-artifacts: true
 
-=======
-
-      - name: Verify package integrity
-        run: |
-          echo "::group::Twine check"
-          uv run twine check dist/* --strict
-          echo "::endgroup::"
-          
-          echo "::group::Package contents"
-          uv run python -m tarfile --list dist/*.tar.gz
-          echo "::endgroup::"
-
-      - name: Sign packages
-        uses: sigstore/gh-action-sigstore-python@v2.1.1
-        with:
-          inputs: ./dist/*.tar.gz ./dist/*.whl
-          upload-signing-artifacts: true
-
->>>>>>> 51968721
       - name: Publish to PyPI
         uses: pypa/gh-action-pypi-publish@release/v1
         with:
@@ -382,6 +212,7 @@
         run: |
           echo "::group::Uploading artifacts to release"
           gh release upload ${{ needs.release-please.outputs.tag_name }} dist/* --clobber
+          echo "::endgroup::"
           echo "::endgroup::"
         env:
           GITHUB_TOKEN: ${{ secrets.GITHUB_TOKEN }}
@@ -402,13 +233,7 @@
           echo "::notice title=Version::${{ needs.release-please.outputs.version }}"
           echo "::notice title=PyPI URL::https://pypi.org/project/tetra-rp/${{ needs.release-please.outputs.version }}/"
 
-<<<<<<< HEAD
   # Post-release validation
-=======
-  # ===================================================
-  # POST-RELEASE VALIDATION - Verify deployment success
-  # ===================================================
->>>>>>> 51968721
   post-release-validation:
     name: Post-Release Validation
     runs-on: ubuntu-latest
