--- conflicted
+++ resolved
@@ -48,7 +48,6 @@
     # Optionally allow log level override via env var
     env_level = os.environ.get("LOG_LEVEL")
     if env_level:
-<<<<<<< HEAD
         root_logger.setLevel(env_level.upper())
     elif RICH_UI_AVAILABLE and is_rich_enabled():
         # Suppress routine logs when Rich UI is active, unless explicitly overridden
@@ -78,7 +77,4 @@
     return logging.getLogger(name)
 
 
-setup_logging(os.environ.get("LOG_LEVEL", "INFO"))
-=======
-        root_logger.setLevel(env_level.upper())
->>>>>>> d88cd838
+setup_logging(os.environ.get("LOG_LEVEL", "INFO"))