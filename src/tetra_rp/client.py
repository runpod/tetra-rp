import inspect
import logging
from functools import wraps
<<<<<<< HEAD
from typing import List, Optional
=======
from typing import List
from .core.resources import ServerlessResource, ResourceManager
from .stubs import stub_resource
>>>>>>> 2b7a3eae


from .core.resources import NetworkVolume, ResourceManager, ServerlessResource
from .stubs import stub_resource
from .execute_class import create_remote_class

log = logging.getLogger(__name__)


def remote(
    resource_config: ServerlessResource,
<<<<<<< HEAD
    dependencies: Optional[List[str]] = None,
    system_dependencies: Optional[List[str]] = None,
    mount_volume: Optional[NetworkVolume] = None,
=======
    dependencies: List[str] = None,
    system_dependencies: List[str] = None,
>>>>>>> 2b7a3eae
    **extra,
):
    """
    Decorator to enable dynamic resource provisioning and dependency management for serverless functions.

    This decorator allows a function to be executed in a remote serverless environment, with support for
    dynamic resource provisioning and installation of required dependencies.

        resource_config (ServerlessResource): Configuration object specifying the serverless resource
            to be provisioned or used.
        dependencies (List[str], optional): A list of pip package names to be installed in the remote
            environment before executing the function. Defaults to None.
        mount_volume (NetworkVolume, optional): Configuration for creating and mounting a network volume.
            Should contain 'size', 'datacenter_id', and 'name' keys. Defaults to None.
        extra (dict, optional): Additional parameters for the execution of the resource. Defaults to an empty dict.

    Returns:
        Callable: A decorator that wraps the target function, enabling remote execution with the
        specified resource configuration and dependencies.

    Example:
    ```python
        @remote(
            resource_config=my_resource_config,
            dependencies=["numpy", "pandas"],
            sync=True  # Optional, to run synchronously
        )
        async def my_function(data):
            # Function logic here
            pass
    ```
    """

<<<<<<< HEAD
    def decorator(func_or_class):
        if inspect.isclass(func_or_class):
            # Handle class decoration
            return create_remote_class(
                func_or_class, resource_config, dependencies, system_dependencies, extra
=======
    def decorator(func):
        @wraps(func)
        async def wrapper(*args, **kwargs):
            resource_manager = ResourceManager()
            remote_resource = await resource_manager.get_or_deploy_resource(
                resource_config
>>>>>>> 2b7a3eae
            )
        else:
            # Handle function decoration (unchanged)
            @wraps(func_or_class)
            async def wrapper(*args, **kwargs):
                resource_manager = ResourceManager()
                remote_resource = await resource_manager.get_or_deploy_resource(
                    resource_config
                )

                stub = stub_resource(remote_resource, **extra)
                return await stub(
                    func_or_class, dependencies, system_dependencies, *args, **kwargs
                )

            return wrapper

    return decorator<|MERGE_RESOLUTION|>--- conflicted
+++ resolved
@@ -1,32 +1,19 @@
 import inspect
 import logging
 from functools import wraps
-<<<<<<< HEAD
 from typing import List, Optional
-=======
-from typing import List
-from .core.resources import ServerlessResource, ResourceManager
+
+from .core.resources import ResourceManager, ServerlessResource
+from .execute_class import create_remote_class
 from .stubs import stub_resource
->>>>>>> 2b7a3eae
-
-
-from .core.resources import NetworkVolume, ResourceManager, ServerlessResource
-from .stubs import stub_resource
-from .execute_class import create_remote_class
 
 log = logging.getLogger(__name__)
 
 
 def remote(
     resource_config: ServerlessResource,
-<<<<<<< HEAD
     dependencies: Optional[List[str]] = None,
     system_dependencies: Optional[List[str]] = None,
-    mount_volume: Optional[NetworkVolume] = None,
-=======
-    dependencies: List[str] = None,
-    system_dependencies: List[str] = None,
->>>>>>> 2b7a3eae
     **extra,
 ):
     """
@@ -39,8 +26,6 @@
             to be provisioned or used.
         dependencies (List[str], optional): A list of pip package names to be installed in the remote
             environment before executing the function. Defaults to None.
-        mount_volume (NetworkVolume, optional): Configuration for creating and mounting a network volume.
-            Should contain 'size', 'datacenter_id', and 'name' keys. Defaults to None.
         extra (dict, optional): Additional parameters for the execution of the resource. Defaults to an empty dict.
 
     Returns:
@@ -60,20 +45,11 @@
     ```
     """
 
-<<<<<<< HEAD
     def decorator(func_or_class):
         if inspect.isclass(func_or_class):
             # Handle class decoration
             return create_remote_class(
                 func_or_class, resource_config, dependencies, system_dependencies, extra
-=======
-    def decorator(func):
-        @wraps(func)
-        async def wrapper(*args, **kwargs):
-            resource_manager = ResourceManager()
-            remote_resource = await resource_manager.get_or_deploy_resource(
-                resource_config
->>>>>>> 2b7a3eae
             )
         else:
             # Handle function decoration (unchanged)
