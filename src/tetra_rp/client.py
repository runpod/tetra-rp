import inspect
import logging
from functools import wraps
from typing import List, Optional

from .core.resources import ResourceManager, ServerlessResource
from .execute_class import create_remote_class
from .stubs import stub_resource

log = logging.getLogger(__name__)


def remote(
    resource_config: ServerlessResource,
    dependencies: Optional[List[str]] = None,
    system_dependencies: Optional[List[str]] = None,
    accelerate_downloads: bool = True,
<<<<<<< HEAD
    hf_models_to_cache: Optional[List[str]] = None,
    mode: str = "dev",
=======
>>>>>>> 963bfd7e
    **extra,
):
    """
    Decorator to enable dynamic resource provisioning and dependency management for serverless functions.

    This decorator allows a function to be executed in a remote serverless environment, with support for
    dynamic resource provisioning and installation of required dependencies.

    Args:
        resource_config (ServerlessResource): Configuration object specifying the serverless resource
            to be provisioned or used.
        dependencies (List[str], optional): A list of pip package names to be installed in the remote
            environment before executing the function. Defaults to None.
        system_dependencies (List[str], optional): A list of system packages to be installed in the remote
            environment before executing the function. Defaults to None.
        accelerate_downloads (bool, optional): Enable download acceleration for dependencies and models.
            Defaults to True.
<<<<<<< HEAD
        hf_models_to_cache (List[str], optional): List of HuggingFace model IDs to pre-cache using
            download acceleration. Defaults to None.
        mode (str, optional): Execution mode - "dev" (send code via HTTP) or "prod" (bake code into Docker image).
            Defaults to "dev".
=======
>>>>>>> 963bfd7e
        extra (dict, optional): Additional parameters for the execution of the resource. Defaults to an empty dict.

    Returns:
        Callable: A decorator that wraps the target function, enabling remote execution with the
        specified resource configuration and dependencies.

    Example:
    ```python
        @remote(
            resource_config=my_resource_config,
            dependencies=["numpy", "pandas"],
            accelerate_downloads=True,
<<<<<<< HEAD
            hf_models_to_cache=["gpt2", "bert-base-uncased"],
            mode="prod"
=======
>>>>>>> 963bfd7e
        )
        async def my_function(data):
            # Function logic here
            pass
    ```
    """

    def decorator(func_or_class):
        # If prod mode, trigger automatic build and deploy
        if mode == "prod":
            from .build import build_production_image

            build_production_image(
                func_or_class,
                resource_config,
                dependencies,
                system_dependencies,
            )
        if inspect.isclass(func_or_class):
            # Handle class decoration
            return create_remote_class(
                func_or_class,
                resource_config,
                dependencies,
                system_dependencies,
                accelerate_downloads,
                extra,
            )
        else:
            # Handle function decoration (unchanged)
            @wraps(func_or_class)
            async def wrapper(*args, **kwargs):
                resource_manager = ResourceManager()
                remote_resource = await resource_manager.get_or_deploy_resource(
                    resource_config
                )

                stub = stub_resource(remote_resource, **extra)
                return await stub(
                    func_or_class,
                    dependencies,
                    system_dependencies,
                    accelerate_downloads,
                    *args,
                    **kwargs,
                )

            return wrapper

    return decorator<|MERGE_RESOLUTION|>--- conflicted
+++ resolved
@@ -15,11 +15,7 @@
     dependencies: Optional[List[str]] = None,
     system_dependencies: Optional[List[str]] = None,
     accelerate_downloads: bool = True,
-<<<<<<< HEAD
-    hf_models_to_cache: Optional[List[str]] = None,
     mode: str = "dev",
-=======
->>>>>>> 963bfd7e
     **extra,
 ):
     """
@@ -37,13 +33,10 @@
             environment before executing the function. Defaults to None.
         accelerate_downloads (bool, optional): Enable download acceleration for dependencies and models.
             Defaults to True.
-<<<<<<< HEAD
         hf_models_to_cache (List[str], optional): List of HuggingFace model IDs to pre-cache using
             download acceleration. Defaults to None.
         mode (str, optional): Execution mode - "dev" (send code via HTTP) or "prod" (bake code into Docker image).
             Defaults to "dev".
-=======
->>>>>>> 963bfd7e
         extra (dict, optional): Additional parameters for the execution of the resource. Defaults to an empty dict.
 
     Returns:
@@ -56,11 +49,8 @@
             resource_config=my_resource_config,
             dependencies=["numpy", "pandas"],
             accelerate_downloads=True,
-<<<<<<< HEAD
             hf_models_to_cache=["gpt2", "bert-base-uncased"],
             mode="prod"
-=======
->>>>>>> 963bfd7e
         )
         async def my_function(data):
             # Function logic here
