--- conflicted
+++ resolved
@@ -15,12 +15,9 @@
     resource_config: ServerlessResource,
     dependencies: Optional[List[str]] = None,
     system_dependencies: Optional[List[str]] = None,
-<<<<<<< HEAD
     type: Optional[str] = None,
-=======
     accelerate_downloads: bool = True,
     hf_models_to_cache: Optional[List[str]] = None,
->>>>>>> 759f9962
     **extra,
 ):
     """
@@ -34,17 +31,14 @@
             to be provisioned or used.
         dependencies (List[str], optional): A list of pip package names to be installed in the remote
             environment before executing the function. Defaults to None.
-<<<<<<< HEAD
         system_dependencies (List[str], optional): A list of system packages to install. Defaults to None.
         type (str, optional): Execution type. Use "LB" for DeploymentRuntime (Load Balancer mode).
-=======
         system_dependencies (List[str], optional): A list of system packages to be installed in the remote
             environment before executing the function. Defaults to None.
         accelerate_downloads (bool, optional): Enable download acceleration for dependencies and models.
             Defaults to True.
         hf_models_to_cache (List[str], optional): List of HuggingFace model IDs to pre-cache using
             download acceleration. Defaults to None.
->>>>>>> 759f9962
         extra (dict, optional): Additional parameters for the execution of the resource. Defaults to an empty dict.
 
     Returns:
@@ -80,7 +74,6 @@
     def decorator(func_or_class):
         if inspect.isclass(func_or_class):
             # Handle class decoration
-<<<<<<< HEAD
             if type == "LB":
                 # Use DeploymentRuntime (Load Balancer) mode
                 log.info(
@@ -100,19 +93,10 @@
                     resource_config,
                     dependencies,
                     system_dependencies,
+                    accelerate_downloads,
+                    hf_models_to_cache,
                     extra,
                 )
-=======
-            return create_remote_class(
-                func_or_class,
-                resource_config,
-                dependencies,
-                system_dependencies,
-                accelerate_downloads,
-                hf_models_to_cache,
-                extra,
-            )
->>>>>>> 759f9962
         else:
             # Handle function decoration (unchanged)
             if type == "LB":
