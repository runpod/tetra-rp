--- conflicted
+++ resolved
@@ -30,16 +30,12 @@
             to be provisioned or used. Set resource_config.type="LB" for LoadBalancerSls mode.
         dependencies (List[str], optional): A list of pip package names to be installed in the remote
             environment before executing the function. Defaults to None.
-<<<<<<< HEAD
-        system_dependencies (List[str], optional): A list of system packages to install. Defaults to None.
-=======
         system_dependencies (List[str], optional): A list of system packages to be installed in the remote
             environment before executing the function. Defaults to None.
         accelerate_downloads (bool, optional): Enable download acceleration for dependencies and models.
             Defaults to True.
         hf_models_to_cache (List[str], optional): List of HuggingFace model IDs to pre-cache using
             download acceleration. Defaults to None.
->>>>>>> 759f9962
         extra (dict, optional): Additional parameters for the execution of the resource. Defaults to an empty dict.
 
     Returns:
@@ -75,7 +71,6 @@
     def decorator(func_or_class):
         if inspect.isclass(func_or_class):
             # Handle class decoration
-<<<<<<< HEAD
             if isinstance(resource_config, LoadBalancerSlsResource):
                 # Use LoadBalancerSls (Load Balancer) mode
                 log.info(
@@ -95,19 +90,10 @@
                     resource_config,
                     dependencies,
                     system_dependencies,
+                    accelerate_downloads,
+                    hf_models_to_cache,
                     extra,
                 )
-=======
-            return create_remote_class(
-                func_or_class,
-                resource_config,
-                dependencies,
-                system_dependencies,
-                accelerate_downloads,
-                hf_models_to_cache,
-                extra,
-            )
->>>>>>> 759f9962
         else:
             # Handle function decoration (unchanged)
             if isinstance(resource_config, LoadBalancerSlsResource):
