--- conflicted
+++ resolved
@@ -1,10 +1,7 @@
 import logging
 from functools import wraps
-<<<<<<< HEAD
 from tetra_rp import get_logger
 from tetra_rp.core.utils.rich_ui import capture_local_prints
-=======
->>>>>>> d88cd838
 from typing import List
 from .core.resources import ServerlessResource, ResourceManager
 from .stubs import stub_resource
