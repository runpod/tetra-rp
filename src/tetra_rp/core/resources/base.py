import hashlib
from abc import ABC, abstractmethod
<<<<<<< HEAD
from typing import Optional, Dict, Any, ClassVar
from pydantic import BaseModel, ConfigDict
=======
from typing import Optional
from pydantic import BaseModel, ConfigDict, PrivateAttr
>>>>>>> ee5793c3


class BaseResource(BaseModel):
    """Base class for all resources."""

    model_config = ConfigDict(
        validate_by_name=True,
        validate_default=True,
        serialize_by_alias=True,
    )

    id: Optional[str] = None
<<<<<<< HEAD
    _hashed_fields: ClassVar[set] = set()
=======
    _resource_id: Optional[str] = PrivateAttr(default=None)
>>>>>>> ee5793c3

    @property
    def resource_id(self) -> str:
        """Unique resource ID based on configuration.

        Computed once and cached to ensure stability across the object's lifetime.
        This prevents hash changes if validators mutate the object after first access.

        The hash excludes the 'id' field since it's assigned by the provider after
        deployment and should not affect resource identity.
        """
        if self._resource_id is None:
            resource_type = self.__class__.__name__
            # Exclude 'id' field from hash - it's assigned post-deployment
            config_str = self.model_dump_json(exclude_none=True, exclude={"id"})
            hash_obj = hashlib.md5(f"{resource_type}:{config_str}".encode())
            self._resource_id = f"{resource_type}_{hash_obj.hexdigest()}"
        return self._resource_id

    @property
    def config_hash(self) -> str:
        """Get hash of current configuration (excluding id and server-assigned fields).

        Unlike resource_id which is cached, this always computes fresh hash.
        Used for drift detection.

        For resources with _input_only set, only those fields are included in the hash
        to avoid drift from server-assigned fields.
        """
        import json
        import logging

        resource_type = self.__class__.__name__
<<<<<<< HEAD
        config_str = self.model_dump_json(
            include=self.__class__._hashed_fields, exclude_none=True
        )
=======

        # If resource defines input_only fields, use only those for hash
        if hasattr(self, "_input_only"):
            # Include only user-provided input fields, not server-assigned ones
            include_fields = self._input_only - {"id"}  # Exclude id from input fields
            config_dict = self.model_dump(
                exclude_none=True, include=include_fields, mode="json"
            )
        else:
            # Fallback: exclude only id field
            config_dict = self.model_dump(
                exclude_none=True, exclude={"id"}, mode="json"
            )

        # Convert to JSON string for hashing
        config_str = json.dumps(config_dict, sort_keys=True)
>>>>>>> ee5793c3
        hash_obj = hashlib.md5(f"{resource_type}:{config_str}".encode())
        hash_value = hash_obj.hexdigest()

        # Debug logging to see what's being hashed
        log = logging.getLogger(__name__)
        if hasattr(self, "name"):
            log.debug(
                f"CONFIG HASH for {self.name} ({resource_type}):\n"
                f"  Fields included: {sorted(config_dict.keys())}\n"
                f"  Config dict: {config_str}\n"
                f"  Hash: {hash_value}"
            )

        return hash_value

    def get_resource_key(self) -> str:
        """Get stable resource key for tracking.

        Format: {ResourceType}:{name}
        This provides stable identity even when config changes.
        """
        resource_type = self.__class__.__name__
        name = getattr(self, "name", None)
        if name:
            return f"{resource_type}:{name}"
        # Fallback to resource_id for resources without names
        return self.resource_id


class DeployableResource(BaseResource, ABC):
    """Base class for deployable resources."""

    def __str__(self) -> str:
        return f"{self.__class__.__name__}"

    @property
    @abstractmethod
    def url(self) -> str:
        """Public URL of the resource."""
        raise NotImplementedError("Subclasses should implement this method.")

    @abstractmethod
    def is_deployed(self) -> bool:
        """Check the resource if it's still valid or available."""
        raise NotImplementedError("Subclasses should implement this method.")

    @abstractmethod
    async def _do_deploy(self) -> "DeployableResource":
        """Internal API for actually deploying a resource."""
        raise NotImplementedError("Subclasses should implement this method.")

    @abstractmethod
    async def deploy(self) -> "DeployableResource":
        """Deploy the resource. Hooks into state manager to handle persistence
        of resource config."""
        raise NotImplementedError("Subclasses should implement this method.")

    @abstractmethod
    async def _do_undeploy(self) -> bool:
        """Internal API for undeploying a resource.

        Returns:
            True if successfully undeployed, False otherwise
        """
        raise NotImplementedError("Subclasses should implement this method.")

    @abstractmethod
    async def undeploy(self) -> Dict[str, Any]:
        """Undeploy/delete the resource.

        Returns:
            Dict with keys:
                - success: bool indicating if undeploy succeeded
                - name: resource name (if available)
                - endpoint_id: resource endpoint ID (if available)
                - message: status message
        """
        raise NotImplementedError("Subclasses should implement this method.")<|MERGE_RESOLUTION|>--- conflicted
+++ resolved
@@ -1,12 +1,7 @@
 import hashlib
 from abc import ABC, abstractmethod
-<<<<<<< HEAD
 from typing import Optional, Dict, Any, ClassVar
-from pydantic import BaseModel, ConfigDict
-=======
-from typing import Optional
 from pydantic import BaseModel, ConfigDict, PrivateAttr
->>>>>>> ee5793c3
 
 
 class BaseResource(BaseModel):
@@ -19,11 +14,7 @@
     )
 
     id: Optional[str] = None
-<<<<<<< HEAD
-    _hashed_fields: ClassVar[set] = set()
-=======
     _resource_id: Optional[str] = PrivateAttr(default=None)
->>>>>>> ee5793c3
 
     @property
     def resource_id(self) -> str:
@@ -57,11 +48,6 @@
         import logging
 
         resource_type = self.__class__.__name__
-<<<<<<< HEAD
-        config_str = self.model_dump_json(
-            include=self.__class__._hashed_fields, exclude_none=True
-        )
-=======
 
         # If resource defines input_only fields, use only those for hash
         if hasattr(self, "_input_only"):
@@ -78,7 +64,6 @@
 
         # Convert to JSON string for hashing
         config_str = json.dumps(config_dict, sort_keys=True)
->>>>>>> ee5793c3
         hash_obj = hashlib.md5(f"{resource_type}:{config_str}".encode())
         hash_value = hash_obj.hexdigest()
 
