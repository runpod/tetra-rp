import asyncio
import logging
from enum import Enum
from typing import Any, Dict, List, Optional

from pydantic import (
    BaseModel,
    Field,
    field_serializer,
    field_validator,
    model_validator,
)
<<<<<<< HEAD

from tetra_rp.core.utils.rich_ui import (
    job_progress_tracker,
    create_deployment_panel,
    create_metrics_table,
    print_with_rich,
    is_rich_enabled,
)
=======
>>>>>>> 64365358
from runpod.endpoint.runner import Job

from ..api.runpod import RunpodGraphQLClient
from ..utils.backoff import get_backoff_delay
from .base import DeployableResource
from .cloud import runpod
from .constants import CONSOLE_URL
from .cpu import CpuInstanceType
from .environment import EnvironmentVars
<<<<<<< HEAD
from .constants import CONSOLE_URL
from ..utils.rich_ui import rich_ui, format_api_info, format_job_status
=======
from .gpu import GpuGroup
from .network_volume import NetworkVolume
from .template import KeyValuePair, PodTemplate
>>>>>>> 64365358


# Environment variables are loaded from the .env file
def get_env_vars() -> Dict[str, str]:
    """
    Returns the environment variables from the .env file.
    {
        "KEY": "VALUE",
    }
    """
    env_vars = EnvironmentVars()
    return env_vars.get_env()


log = logging.getLogger(__name__)


class ServerlessScalerType(Enum):
    QUEUE_DELAY = "QUEUE_DELAY"
    REQUEST_COUNT = "REQUEST_COUNT"


class CudaVersion(Enum):
    V11_8 = "11.8"
    V12_0 = "12.0"
    V12_1 = "12.1"
    V12_2 = "12.2"
    V12_3 = "12.3"
    V12_4 = "12.4"
    V12_5 = "12.5"
    V12_6 = "12.6"
    V12_7 = "12.7"
    V12_8 = "12.8"


class ServerlessResource(DeployableResource):
    """
    Base class for GPU serverless resource
    """

    _input_only = {
        "id",
        "cudaVersions",
        "env",
        "gpus",
        "flashboot",
        "imageName",
        "networkVolume",
    }

    # === Input-only Fields ===
    cudaVersions: Optional[List[CudaVersion]] = []  # for allowedCudaVersions
    env: Optional[Dict[str, str]] = Field(default_factory=get_env_vars)
    flashboot: Optional[bool] = True
    gpus: Optional[List[GpuGroup]] = [GpuGroup.ANY]  # for gpuIds
    imageName: Optional[str] = ""  # for template.imageName

    networkVolume: Optional[NetworkVolume] = None

    # === Input Fields ===
    executionTimeoutMs: Optional[int] = None
    gpuCount: Optional[int] = 1
    idleTimeout: Optional[int] = 5
    instanceIds: Optional[List[CpuInstanceType]] = None
    locations: Optional[str] = None
    name: str
    networkVolumeId: Optional[str] = None
    scalerType: Optional[ServerlessScalerType] = ServerlessScalerType.QUEUE_DELAY
    scalerValue: Optional[int] = 4
    templateId: Optional[str] = None
    workersMax: Optional[int] = 3
    workersMin: Optional[int] = 0
    workersPFBTarget: Optional[int] = None

    # === Runtime Fields ===
    activeBuildid: Optional[str] = None
    aiKey: Optional[str] = None
    allowedCudaVersions: Optional[str] = None
    computeType: Optional[str] = None
    createdAt: Optional[str] = None  # TODO: use datetime
    gpuIds: Optional[str] = ""
    hubRelease: Optional[str] = None
    repo: Optional[str] = None
    template: Optional[PodTemplate] = None
    userId: Optional[str] = None

    def __str__(self) -> str:
        return f"{self.__class__.__name__}:{self.id}"

    @property
    def url(self) -> str:
        if not self.id:
            raise ValueError("Missing self.id")
        return CONSOLE_URL % self.id

    @property
    def endpoint(self) -> runpod.Endpoint:
        """
        Returns the Runpod endpoint object for this serverless resource.
        """
        if not self.id:
            raise ValueError("Missing self.id")
        return runpod.Endpoint(self.id)

    @field_serializer("scalerType")
    def serialize_scaler_type(
        self, value: Optional[ServerlessScalerType]
    ) -> Optional[str]:
        """Convert ServerlessScalerType enum to string."""
        return value.value if value is not None else None

    @field_serializer("instanceIds")
    def serialize_instance_ids(self, value: List[CpuInstanceType]) -> List[str]:
        """Convert CpuInstanceType enums to strings."""
        return [item.value if hasattr(item, "value") else str(item) for item in value]

    @field_validator("gpus")
    @classmethod
    def validate_gpus(cls, value: List[GpuGroup]) -> List[GpuGroup]:
        """Expand ANY to all GPU groups"""
        if value == [GpuGroup.ANY]:
            return GpuGroup.all()
        return value

    @model_validator(mode="after")
    def sync_input_fields(self):
        """Sync between temporary inputs and exported fields"""
        if self.flashboot and not self.name.endswith("-fb"):
            self.name += "-fb"

        if self.networkVolume and self.networkVolume.is_created:
            # Volume already exists, use its ID
            self.networkVolumeId = self.networkVolume.id

        if self.instanceIds:
            return self._sync_input_fields_cpu()
        else:
            return self._sync_input_fields_gpu()

    def _sync_input_fields_gpu(self):
        # GPU-specific fields
        if self.gpus:
            # Convert gpus list to gpuIds string
            self.gpuIds = ",".join(gpu.value for gpu in self.gpus)
        elif self.gpuIds:
            # Convert gpuIds string to gpus list (from backend responses)
            gpu_values = [v.strip() for v in self.gpuIds.split(",") if v.strip()]
            self.gpus = [GpuGroup(value) for value in gpu_values]

        if self.cudaVersions:
            # Convert cudaVersions list to allowedCudaVersions string
            self.allowedCudaVersions = ",".join(v.value for v in self.cudaVersions)
        elif self.allowedCudaVersions:
            # Convert allowedCudaVersions string to cudaVersions list (from backend responses)
            version_values = [
                v.strip() for v in self.allowedCudaVersions.split(",") if v.strip()
            ]
            self.cudaVersions = [CudaVersion(value) for value in version_values]

        return self

    def _sync_input_fields_cpu(self):
        # Override GPU-specific fields for CPU
        self.gpuCount = 0
        self.allowedCudaVersions = ""
        self.gpuIds = ""

        return self

    async def _ensure_network_volume_deployed(self) -> None:
        """
        Ensures network volume is deployed and ready.
        Updates networkVolumeId with the deployed volume ID.
        """
        if self.networkVolumeId:
            return

        if not self.networkVolume:
            log.info(f"{self.name} requires a default network volume")
            self.networkVolume = NetworkVolume(name=f"{self.name}-volume")

        if deployedNetworkVolume := await self.networkVolume.deploy():
            self.networkVolumeId = deployedNetworkVolume.id

    def is_deployed(self) -> bool:
        """
        Checks if the serverless resource is deployed and available.
        """
        try:
            if not self.id:
                return False

            response = self.endpoint.health()
            return response is not None
        except Exception as e:
            log.error(f"Error checking {self}: {e}")
            return False

    async def deploy(self) -> "DeployableResource":
        """
        Deploys the serverless resource using the provided configuration.
        Returns a DeployableResource object.
        """
        try:
            # If the resource is already deployed, return it
            if self.is_deployed():
                log.debug(f"{self} exists")
                return self

            # NEW: Ensure network volume is deployed first
            await self._ensure_network_volume_deployed()

            async with RunpodGraphQLClient() as client:
                payload = self.model_dump(exclude=self._input_only, exclude_none=True)
                result = await client.create_endpoint(payload)

            if endpoint := self.__class__(**result):
                if is_rich_enabled():
                    panel = create_deployment_panel(
                        endpoint.name, endpoint.id or "", endpoint.url
                    )
                    print_with_rich(panel)
                else:
                    log.info(f"Deployed: {endpoint}")
                return endpoint

            raise ValueError("Deployment failed, no endpoint was returned.")

        except Exception as e:
            log.error(f"{self} failed to deploy: {e}")
            raise

    async def is_ready_for_requests(self, give_up_threshold=10) -> bool:
        """
        Asynchronously checks if the serverless resource is ready to handle
        requests by polling its health endpoint.

        Args:
            give_up_threshold (int, optional): The maximum number of polling
            attempts before giving up and raising an error. Defaults to 10.

        Returns:
            bool: True if the serverless resource is ready for requests.

        Raises:
            ValueError: If the serverless resource is not deployed.
            RuntimeError: If the health status is THROTTLED, UNHEALTHY, or UNKNOWN
            after exceeding the give_up_threshold.
        """
        if not self.is_deployed():
            raise ValueError("Serverless is not deployed")

        log.debug(f"{self} | API /health")

        current_pace = 0
        attempt = 0

        # Poll for health status
        while True:
            await asyncio.sleep(current_pace)

            health = await asyncio.to_thread(self.endpoint.health)
            health = ServerlessHealth(**health)

            if health.is_ready:
                return True
            else:
                # nothing changed, increase the gap
                attempt += 1
                if not rich_ui.enabled:
                    indicator = "." * (attempt // 2) if attempt % 2 == 0 else ""
                    if indicator:
                        log.info(f"{self} | {indicator}")

                status = health.workers.status
                if status in [
                    Status.THROTTLED,
                    Status.UNHEALTHY,
                    Status.UNKNOWN,
                ]:
                    log.debug(f"{self} | Health {status.value}")

                    if attempt >= give_up_threshold:
                        # Give up
                        raise RuntimeError(f"Health {status.value}")

            # Adjust polling pace appropriately
            current_pace = get_backoff_delay(attempt)

    async def run_sync(self, payload: Dict[str, Any]) -> "JobOutput":
        """
        Executes a serverless endpoint request with the payload.
        Returns a JobOutput object.
        """
        if not self.id:
            raise ValueError("Serverless is not deployed")

        def _fetch_job():
            return self.endpoint.rp_client.post(
                f"{self.id}/runsync", payload, timeout=60
            )

        try:
            # log.debug(f"[{log_group}] Payload: {payload}")

            # Poll until requests can be sent
            await self.is_ready_for_requests()

            format_api_info(str(self), self.id or "", "/run_sync")
            response = await asyncio.to_thread(_fetch_job)
            return JobOutput(**response)

        except Exception as e:
            health = await asyncio.to_thread(self.endpoint.health)
            health = ServerlessHealth(**health)
            log.info(f"{self} | Health {health.workers.status}")
            log.error(f"{self} | Exception: {e}")
            raise

    async def run(self, payload: Dict[str, Any]) -> "JobOutput":
        """
        Executes a serverless endpoint async request with the payload.
        Returns a JobOutput object.
        """
        if not self.id:
            raise ValueError("Serverless is not deployed")

        job: Optional[Job] = None

        try:
            # log.debug(f"[{self}] Payload: {payload}")

            # Poll until requests can be sent
            await self.is_ready_for_requests()

            # Create a job using the endpoint
            format_api_info(str(self), self.id or "", "/run")
            job = await asyncio.to_thread(self.endpoint.run, request_input=payload)

            log_subgroup = f"Job:{job.job_id}"

            # Use Rich progress tracker if available
            with job_progress_tracker(job.job_id, self.name) as tracker:
                if not is_rich_enabled():
                    log.info(f"{self} | Started {log_subgroup}")
                elif tracker:
                    # Initialize the progress tracker with starting status
                    tracker.update_status(
                        "IN_QUEUE", "Job submitted, waiting for worker..."
                    )

                current_pace = 0
                attempt = 0
                job_status = Status.UNKNOWN
                last_status = job_status

                # Poll for job status
                while True:
                    await asyncio.sleep(current_pace)

                    if await self.is_ready_for_requests():
                        # Check job status
                        job_status = await asyncio.to_thread(job.status)

                    if last_status == job_status:
                        # nothing changed, increase the gap
                        attempt += 1
                        if tracker:
                            tracker.show_progress_indicator()
                        else:
                            if not rich_ui.enabled:
                                indicator = (
                                    "." * (attempt // 2) if attempt % 2 == 0 else ""
                                )
                                if indicator:
                                    log.info(f"{log_subgroup} | {indicator}")
                    else:
                        # status changed, reset the gap
                        format_job_status(job.job_id, job_status)
                        attempt = 0

                        last_status = job_status

                    # Adjust polling pace appropriately
                    current_pace = get_backoff_delay(attempt)

                    if job_status in ("COMPLETED", "FAILED", "CANCELLED"):
                        if tracker:
                            tracker.update_status(job_status)
                        response = await asyncio.to_thread(job._fetch_job)
                        return JobOutput(**response)

        except Exception as e:
            if job and job.job_id:
                log.info(f"{self} | Cancelling job {job.job_id}")
                await asyncio.to_thread(job.cancel)

            log.error(f"{self} | Exception: {e}")
            raise


class ServerlessEndpoint(ServerlessResource):
    """
    Represents a serverless endpoint distinct from a live serverless.
    Inherits from ServerlessResource.
    """

    @model_validator(mode="after")
    def set_serverless_template(self):
        if not any([self.imageName, self.template, self.templateId]):
            raise ValueError(
                "Either imageName, template, or templateId must be provided"
            )

        if not self.templateId and not self.template:
            self.template = PodTemplate(
                name=self.resource_id,
                imageName=self.imageName,
                env=KeyValuePair.from_dict(self.env or get_env_vars()),
            )

        elif self.template:
            self.template.name = f"{self.resource_id}__{self.template.resource_id}"
            if self.imageName:
                self.template.imageName = self.imageName
            if self.env:
                self.template.env = KeyValuePair.from_dict(self.env)

        return self


class CpuServerlessEndpoint(ServerlessEndpoint):
    """
    Convenience class for CPU serverless endpoint.
    Represents a CPU-only serverless endpoint distinct from a live serverless.
    Inherits from ServerlessEndpoint.
    """

    instanceIds: Optional[List[CpuInstanceType]] = [CpuInstanceType.CPU3G_2_8]


class JobOutput(BaseModel):
    id: str
    workerId: str
    status: str
    delayTime: int
    executionTime: int
    output: Optional[Any] = None
    error: Optional[str] = ""

    def model_post_init(self, __context):
        if is_rich_enabled():
            metrics_table = create_metrics_table(
                self.delayTime, self.executionTime, self.workerId
            )
            print_with_rich(metrics_table)
        else:
            log_group = f"Worker:{self.workerId}"
            log.info(f"{log_group} | Delay Time: {self.delayTime} ms")
            log.info(f"{log_group} | Execution Time: {self.executionTime} ms")


class Status(str, Enum):
    READY = "READY"
    INITIALIZING = "INITIALIZING"
    THROTTLED = "THROTTLED"
    UNHEALTHY = "UNHEALTHY"
    UNKNOWN = "UNKNOWN"


class WorkersHealth(BaseModel):
    idle: int
    initializing: int
    ready: int
    running: int
    throttled: int
    unhealthy: int

    @property
    def status(self) -> Status:
        if self.ready or self.idle or self.running:
            return Status.READY

        if self.initializing:
            return Status.INITIALIZING

        if self.throttled:
            return Status.THROTTLED

        if self.unhealthy:
            return Status.UNHEALTHY

        return Status.UNKNOWN


class JobsHealth(BaseModel):
    completed: int
    failed: int
    inProgress: int
    inQueue: int
    retried: int


class ServerlessHealth(BaseModel):
    workers: WorkersHealth
    jobs: JobsHealth

    @property
    def is_ready(self) -> bool:
        return self.workers.status == Status.READY<|MERGE_RESOLUTION|>--- conflicted
+++ resolved
@@ -10,7 +10,6 @@
     field_validator,
     model_validator,
 )
-<<<<<<< HEAD
 
 from tetra_rp.core.utils.rich_ui import (
     job_progress_tracker,
@@ -19,8 +18,6 @@
     print_with_rich,
     is_rich_enabled,
 )
-=======
->>>>>>> 64365358
 from runpod.endpoint.runner import Job
 
 from ..api.runpod import RunpodGraphQLClient
@@ -30,14 +27,10 @@
 from .constants import CONSOLE_URL
 from .cpu import CpuInstanceType
 from .environment import EnvironmentVars
-<<<<<<< HEAD
-from .constants import CONSOLE_URL
-from ..utils.rich_ui import rich_ui, format_api_info, format_job_status
-=======
 from .gpu import GpuGroup
 from .network_volume import NetworkVolume
 from .template import KeyValuePair, PodTemplate
->>>>>>> 64365358
+from ..utils.rich_ui import rich_ui, format_api_info, format_job_status
 
 
 # Environment variables are loaded from the .env file
