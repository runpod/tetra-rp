--- conflicted
+++ resolved
@@ -212,12 +212,6 @@
         Uses name-based identity (ResourceType:name) instead of config hash.
         This enables automatic config drift detection and updates.
 
-<<<<<<< HEAD
-        # Acquire per-resource lock for this specific configuration
-        async with self.resource_lock(uid):
-            # Double-check pattern: check again inside the lock
-            if existing := await self.get_resource_from_store(uid):
-=======
         Flow:
         1. Check if resource with same name exists
         2. If exists, compare config hashes
@@ -255,7 +249,6 @@
             if existing:
                 log.debug(f"Resource found in cache: {resource_key}")
                 # Resource exists - check if still valid
->>>>>>> ee5793c3
                 if not existing.is_deployed():
                     log.warning(f"{existing} is no longer valid, redeploying.")
                     self._remove_resource(resource_key)
