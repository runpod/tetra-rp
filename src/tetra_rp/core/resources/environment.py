--- conflicted
+++ resolved
@@ -1,9 +1,6 @@
 from typing import Dict, Optional
 from dotenv import dotenv_values
-<<<<<<< HEAD
-=======
 
->>>>>>> ce57b404
 
 class EnvironmentVars:
     def __init__(self):
