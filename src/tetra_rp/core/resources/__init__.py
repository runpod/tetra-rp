--- conflicted
+++ resolved
@@ -3,12 +3,8 @@
 from .cpu import CpuInstanceType
 from .gpu import GpuGroup, GpuType, GpuTypeDetail
 from .resource_manager import ResourceManager
-<<<<<<< HEAD
-from .live_serverless import LiveServerless
 from .load_balancer_sls_resource import LoadBalancerSlsResource
-=======
 from .live_serverless import LiveServerless, CpuLiveServerless
->>>>>>> 440b36f6
 from .serverless import (
     ServerlessResource,
     ServerlessEndpoint,
