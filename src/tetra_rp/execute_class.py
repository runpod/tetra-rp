--- conflicted
+++ resolved
@@ -12,11 +12,7 @@
 import logging
 import textwrap
 import uuid
-<<<<<<< HEAD
-from typing import Any, Dict, List, Optional, Type
-=======
 from typing import List, Optional, Type
->>>>>>> 79e9775d
 
 import cloudpickle
 
@@ -28,10 +24,6 @@
 
 log = logging.getLogger(__name__)
 
-<<<<<<< HEAD
-# Global in-memory cache for serialized class data
-_SERIALIZED_CLASS_CACHE: Dict[str, Dict[str, Any]] = {}
-=======
 # Global in-memory cache for serialized class data with LRU eviction
 _SERIALIZED_CLASS_CACHE = LRUCache(max_size=1000)
 
@@ -99,7 +91,6 @@
             f"Retrieved cached class data for {cls.__name__} with key: {cache_key}"
         )
         return cached_data["class_code"]
->>>>>>> 79e9775d
 
 
 def extract_class_code_simple(cls: Type) -> str:
@@ -195,11 +186,7 @@
         args_hash = hashlib.sha256(args_data).hexdigest()
 
         # Combine hashes for final cache key
-<<<<<<< HEAD
-        cache_key = f"{cls.__name__}_{class_hash[:16]}_{args_hash[:16]}"
-=======
         cache_key = f"{cls.__name__}_{class_hash[:HASH_TRUNCATE_LENGTH]}_{args_hash[:HASH_TRUNCATE_LENGTH]}"
->>>>>>> 79e9775d
 
         log.debug(f"Generated cache key for {cls.__name__}: {cache_key}")
         return cache_key
@@ -207,11 +194,7 @@
     except (TypeError, AttributeError, OSError) as e:
         log.warning(f"Could not generate cache key for {cls.__name__}: {e}")
         # Fallback to basic key without caching benefits
-<<<<<<< HEAD
-        return f"{cls.__name__}_{uuid.uuid4().hex[:8]}"
-=======
         return f"{cls.__name__}_{uuid.uuid4().hex[:UUID_FALLBACK_LENGTH]}"
->>>>>>> 79e9775d
 
 
 def create_remote_class(
@@ -244,65 +227,11 @@
             )
             self._initialized = False
 
-<<<<<<< HEAD
-            # Generate cache key and check cache
-            self._cache_key = get_class_cache_key(cls, args, kwargs)
-
-            if self._cache_key not in _SERIALIZED_CLASS_CACHE:
-                # Cache miss - extract and cache class code and serialized constructor args
-                self._clean_class_code = extract_class_code_simple(cls)
-
-                try:
-                    # Pre-serialize constructor arguments for caching
-                    serialized_constructor_args = [
-                        base64.b64encode(cloudpickle.dumps(arg)).decode("utf-8")
-                        for arg in args
-                    ]
-                    serialized_constructor_kwargs = {
-                        k: base64.b64encode(cloudpickle.dumps(v)).decode("utf-8")
-                        for k, v in kwargs.items()
-                    }
-
-                    # Cache the serialized data
-                    _SERIALIZED_CLASS_CACHE[self._cache_key] = {
-                        "class_code": self._clean_class_code,
-                        "constructor_args": serialized_constructor_args,
-                        "constructor_kwargs": serialized_constructor_kwargs,
-                    }
-
-                    log.debug(
-                        f"Cached class data for {cls.__name__} with key: {self._cache_key}"
-                    )
-
-                except (TypeError, AttributeError, OSError) as e:
-                    log.warning(
-                        f"Could not serialize constructor arguments for {cls.__name__}: {e}"
-                    )
-                    log.warning(
-                        f"Skipping constructor argument caching for {cls.__name__} due to unserializable arguments"
-                    )
-
-                    # Don't cache if we can't serialize - fall back to no caching for this instance
-                    # Store minimal cache entry to avoid repeated attempts
-                    _SERIALIZED_CLASS_CACHE[self._cache_key] = {
-                        "class_code": self._clean_class_code,
-                        "constructor_args": None,  # Signal that args couldn't be cached
-                        "constructor_kwargs": None,
-                    }
-            else:
-                # Cache hit - retrieve cached data
-                cached_data = _SERIALIZED_CLASS_CACHE[self._cache_key]
-                self._clean_class_code = cached_data["class_code"]
-                log.debug(
-                    f"Retrieved cached class data for {cls.__name__} with key: {self._cache_key}"
-                )
-=======
             # Generate cache key and get class code
             self._cache_key = get_class_cache_key(cls, args, kwargs)
             self._clean_class_code = get_or_cache_class_data(
                 cls, args, kwargs, self._cache_key
             )
->>>>>>> 79e9775d
 
             log.debug(f"Created remote class wrapper for {cls.__name__}")
 
@@ -333,11 +262,7 @@
                 await self._ensure_initialized()
 
                 # Get cached data
-<<<<<<< HEAD
-                cached_data = _SERIALIZED_CLASS_CACHE[self._cache_key]
-=======
                 cached_data = _SERIALIZED_CLASS_CACHE.get(self._cache_key)
->>>>>>> 79e9775d
 
                 # Serialize method arguments (these change per call, so no caching)
                 method_args = [
